<div align="center">
  <picture>
    <source media="(prefers-color-scheme: dark)" alt="Cua logo" height="150" srcset="img/logo_white.png">
    <source media="(prefers-color-scheme: light)" alt="Cua logo" height="150" srcset="img/logo_black.png">
    <img alt="Cua logo" height="150" src="img/logo_black.png">
  </picture>

  [![Python](https://img.shields.io/badge/Python-333333?logo=python&logoColor=white&labelColor=333333)](#)
  [![Swift](https://img.shields.io/badge/Swift-F05138?logo=swift&logoColor=white)](#)
  [![macOS](https://img.shields.io/badge/macOS-000000?logo=apple&logoColor=F0F0F0)](#)
  [![Discord](https://img.shields.io/badge/Discord-%235865F2.svg?&logo=discord&logoColor=white)](https://discord.com/invite/mVnXXpdE85)
</div>

**c/ua** (pronounced "koo-ah") enables AI agents to control full operating systems in high-performance virtual containers with near-native speed on Apple Silicon.



<div align="center">
<video src="https://github.com/user-attachments/assets/06e1974f-8f73-477d-b18a-715d83148e45" width="800" controls></video></div>

# 🚀 Quick Start

Get started with a Computer-Use Agent UI and a VM with a single command:


```bash
/bin/bash -c "$(curl -fsSL https://raw.githubusercontent.com/trycua/cua/main/scripts/playground.sh)"
```


This script will:
- Install Lume CLI for VM management (if needed)
- Pull the latest macOS CUA image (if needed)
- Set up Python environment and install/update required packages
- Launch the Computer-Use Agent UI

#### Supported [Agent Loops](https://github.com/trycua/cua/blob/main/libs/agent/README.md#agent-loops)
- [UITARS-1.5](https://github.com/trycua/cua/blob/main/libs/agent/README.md#agent-loops) - Run locally on Apple Silicon with MLX, or use cloud providers
- [OpenAI CUA](https://github.com/trycua/cua/blob/main/libs/agent/README.md#agent-loops) - Use OpenAI's Computer-Use Preview model
- [Anthropic CUA](https://github.com/trycua/cua/blob/main/libs/agent/README.md#agent-loops) - Use Anthropic's Computer-Use capabilities
- [OmniParser](https://github.com/trycua/cua/blob/main/libs/agent/README.md#agent-loops) - Control UI with [Set-of-Marks prompting](https://som-gpt4v.github.io/) using any vision model

### System Requirements

- Mac with Apple Silicon (M1/M2/M3/M4 series)
- macOS 15 (Sequoia) or newer
- Disk space for VM images (30GB+ recommended)


# 💻 For Developers

### Step 1: Install Lume CLI

```bash
/bin/bash -c "$(curl -fsSL https://raw.githubusercontent.com/trycua/cua/main/libs/lume/scripts/install.sh)"
```

Lume CLI manages high-performance macOS/Linux VMs with near-native speed on Apple Silicon.

### Step 2: Pull the macOS CUA Image

```bash
lume pull macos-sequoia-cua:latest
```

The macOS CUA image contains the default Mac apps and the Computer Server for easy automation.

### Step 3: Install Python SDK

```bash
pip install cua-computer "cua-agent[all]"
```

Alternatively, see the [Developer Guide](./docs/Developer-Guide.md) for building from source.

### Step 4: Use in Your Code

```python
from computer import Computer
from agent import ComputerAgent, LLM

async def main():
    # Start a local macOS VM with a 1024x768 display
    async with Computer(os_type="macos", display="1024x768") as computer:

        # Example: Direct control of a macOS VM with Computer
        await computer.interface.left_click(100, 200)
        await computer.interface.type_text("Hello, world!")
        screenshot_bytes = await computer.interface.screenshot()
        
        # Example: Create and run an agent locally using mlx-community/UI-TARS-1.5-7B-6bit
        agent = ComputerAgent(
          computer=computer,
          loop="UITARS",
          model=LLM(provider="MLX", name="mlx-community/UI-TARS-1.5-7B-6bit")
        )
        await agent.run("Find the trycua/cua repository on GitHub and follow the quick start guide")

main()
```

For ready-to-use examples, check out our [Notebooks](./notebooks/) collection.

### Lume CLI Reference

```bash
# Install Lume CLI
curl -fsSL https://raw.githubusercontent.com/trycua/cua/main/libs/lume/scripts/install.sh | bash

# List all VMs
lume ls

# Pull a VM image
lume pull macos-sequoia-cua:latest

# Create a new VM
lume create my-vm --os macos --cpu 4 --memory 8GB --disk-size 50GB

# Run a VM (creates and starts if it doesn't exist)
lume run macos-sequoia-cua:latest

# Stop a VM
lume stop macos-sequoia-cua_latest

# Delete a VM
lume delete macos-sequoia-cua_latest
```

For advanced container-like virtualization, check out [Lumier](./libs/lumier/README.md) - a Docker interface for macOS and Linux VMs.

## Resources

- [How to use the MCP Server with Claude Desktop or other MCP clients](./libs/mcp-server/README.md) - One of the easiest ways to get started with C/ua
- [How to use OpenAI Computer-Use, Anthropic, OmniParser, or UI-TARS for your Computer-Use Agent](./libs/agent/README.md)
- [How to use Lume CLI for managing desktops](./libs/lume/README.md)
- [Training Computer-Use Models: Collecting Human Trajectories with C/ua (Part 1)](https://www.trycua.com/blog/training-computer-use-models-trajectories-1)
- [Build Your Own Operator on macOS (Part 1)](https://www.trycua.com/blog/build-your-own-operator-on-macos-1)

## Modules

| Module | Description | Installation |
|--------|-------------|---------------|
| [**Lume**](./libs/lume/README.md) | VM management for macOS/Linux using Apple's Virtualization.Framework | `curl -fsSL https://raw.githubusercontent.com/trycua/cua/main/libs/lume/scripts/install.sh \| bash` |
| [**Computer**](./libs/computer/README.md) | Interface for controlling virtual machines | `pip install cua-computer` |
| [**Agent**](./libs/agent/README.md) | AI agent framework for automating tasks | `pip install cua-agent` |
| [**MCP Server**](./libs/mcp-server/README.md) | MCP server for using CUA with Claude Desktop | `pip install cua-mcp-server` |
| [**SOM**](./libs/som/README.md) | Self-of-Mark library for Agent | `pip install cua-som` |
| [**PyLume**](./libs/pylume/README.md) | Python bindings for Lume | `pip install pylume` |
| [**Computer Server**](./libs/computer-server/README.md) | Server component for Computer | `pip install cua-computer-server` |
| [**Core**](./libs/core/README.md) | Core utilities | `pip install cua-core` |

## Computer Interface Reference

For complete examples, see [computer_examples.py](./examples/computer_examples.py) or [computer_nb.ipynb](./notebooks/computer_nb.ipynb)

```python
# Mouse Actions
await computer.interface.left_click(x, y)       # Left click at coordinates
await computer.interface.right_click(x, y)      # Right click at coordinates
await computer.interface.double_click(x, y)     # Double click at coordinates
await computer.interface.move_cursor(x, y)      # Move cursor to coordinates
await computer.interface.drag_to(x, y, duration)  # Drag to coordinates
await computer.interface.get_cursor_position()  # Get current cursor position

# Keyboard Actions
await computer.interface.type_text("Hello")     # Type text
await computer.interface.press_key("enter")     # Press a single key
await computer.interface.hotkey("command", "c") # Press key combination

# Screen Actions
await computer.interface.screenshot()           # Take a screenshot
await computer.interface.get_screen_size()      # Get screen dimensions

# Clipboard Actions
await computer.interface.set_clipboard(text)    # Set clipboard content
await computer.interface.copy_to_clipboard()    # Get clipboard content

# File System Operations
await computer.interface.file_exists(path)      # Check if file exists
await computer.interface.directory_exists(path) # Check if directory exists
await computer.interface.run_command(cmd)       # Run shell command

# Accessibility
await computer.interface.get_accessibility_tree() # Get accessibility tree
```

<<<<<<< HEAD
**Note:** If you choose this option, you'll need to manually start the Lume API service whenever needed by running `lume serve` in your terminal. This applies to Option 2 after completing step 1.

For Lume usage instructions, refer to the [Lume documentation](./libs/lume/README.md).

### Option 2: Full Computer-Use Agent Capabilities
If you want to use AI agents with virtualized environments:

1. Install the Lume CLI:
   ```bash
   /bin/bash -c "$(curl -fsSL https://raw.githubusercontent.com/trycua/cua/main/libs/lume/scripts/install.sh)"
   ```

2. Pull the latest macOS CUA image:
   ```bash
   lume pull macos-sequoia-cua:latest
   ```

3. Install the Python libraries:
   ```bash
   pip install cua-computer cua-agent[all]
   ```

4. Use the libraries in your Python code:
   ```python
   from computer import Computer
   from agent import ComputerAgent, LLM, AgentLoop, LLMProvider

   async with Computer(os_type="macos", display="1024x768") as macos_computer:
     agent = ComputerAgent(
         computer=macos_computer,
         loop=AgentLoop.OPENAI, # or AgentLoop.UITARS, AgentLoop.OMNI, or AgentLoop.UITARS, or AgentLoop.ANTHROPIC
         model=LLM(provider=LLMProvider.OPENAI) # or LLM(provider=LLMProvider.MLXVLM, name="mlx-community/UI-TARS-1.5-7B-4bit")
     )

     tasks = [
         "Look for a repository named trycua/cua on GitHub.",
     ]

     for task in tasks:
       async for result in agent.run(task):
         print(result)
   ```
   
   Explore the [Agent Notebook](./notebooks/) for a ready-to-run example.

5. Optionally, you can use the Agent with a Gradio UI:

   ```python
   from utils import load_dotenv_files
   load_dotenv_files()
    
   from agent.ui.gradio.app import create_gradio_ui
   
   app = create_gradio_ui()
   app.launch(share=False)
   ```

### Option 3: Build from Source (Nightly)
If you want to contribute to the project or need the latest nightly features:

   ```bash
   # Clone the repository
   git clone https://github.com/trycua/cua.git
   cd cua
   
   # Open the project in VSCode
   code ./.vscode/py.code-workspace

   # Build the project
   ./scripts/build.sh
   ```
   
   See our [Developer-Guide](./docs/Developer-Guide.md) for more information.

## Monorepo Libraries

| Library | Description | Installation | Version |
|---------|-------------|--------------|---------|
| [**Lume**](./libs/lume/README.md) | CLI for running macOS/Linux VMs with near-native performance using Apple's `Virtualization.Framework`. | [![Download](https://img.shields.io/badge/Download-333333?style=for-the-badge&logo=github&logoColor=white)](https://github.com/trycua/cua/releases/latest/download/lume.pkg.tar.gz) | [![GitHub release](https://img.shields.io/github/v/release/trycua/cua?color=333333)](https://github.com/trycua/cua/releases) |
| [**Computer**](./libs/computer/README.md) | Computer-Use Interface (CUI) framework for interacting with macOS/Linux sandboxes | `pip install cua-computer` | [![PyPI](https://img.shields.io/pypi/v/cua-computer?color=333333)](https://pypi.org/project/cua-computer/) |
| [**Agent**](./libs/agent/README.md) | Computer-Use Agent (CUA) framework for running agentic workflows in macOS/Linux dedicated sandboxes | `pip install cua-agent` | [![PyPI](https://img.shields.io/pypi/v/cua-agent?color=333333)](https://pypi.org/project/cua-agent/) |

## Docs

For the best onboarding experience with the packages in this monorepo, we recommend starting with the [Computer](./libs/computer/README.md) documentation to cover the core functionality of the Computer sandbox, then exploring the [Agent](./libs/agent/README.md) documentation to understand Cua's AI agent capabilities, and finally working through the Notebook examples.

- [Lume](./libs/lume/README.md)
- [Computer](./libs/computer/README.md)
- [Agent](./libs/agent/README.md)
- [Notebooks](./notebooks/)
=======
## ComputerAgent Reference

For complete examples, see [agent_examples.py](./examples/agent_examples.py) or [agent_nb.ipynb](./notebooks/agent_nb.ipynb)

```python
# Import necessary components
from agent import ComputerAgent, LLM, AgentLoop, LLMProvider

# UI-TARS-1.5 agent for local execution with MLX
ComputerAgent(loop=AgentLoop.UITARS, model=LLM(provider=LLMProvider.MLX, name="mlx-community/UI-TARS-1.5-7B-6bit"))   
# OpenAI Computer-Use agent using OPENAI_API_KEY  
ComputerAgent(loop=AgentLoop.OPENAI, model=LLM(provider=LLMProvider.OPENAI, name="computer-use-preview"))
# Anthropic Claude agent using ANTHROPIC_API_KEY
ComputerAgent(loop=AgentLoop.ANTHROPIC, model=LLM(provider=LLMProvider.ANTHROPIC))

# OmniParser loop for UI control using Set-of-Marks (SOM) prompting and any vision LLM
ComputerAgent(loop=AgentLoop.OMNI, model=LLM(provider=LLMProvider.OLLAMA, name="gemma3:12b-it-q4_K_M"))      
# OpenRouter example using OAICOMPAT provider
ComputerAgent(
    loop=AgentLoop.OMNI,
    model=LLM(
        provider=LLMProvider.OAICOMPAT, 
        name="openai/gpt-4o-mini",
        provider_base_url="https://openrouter.ai/api/v1"
    ),
    api_key="your-openrouter-api-key"
)
```
>>>>>>> 132bfb54

## Demos

Check out these demos of the Computer-Use Agent in action:

<details open>
<summary><b>MCP Server: Work with Claude Desktop and Tableau</b></summary>
<br>
<div align="center">
    <video src="https://github.com/user-attachments/assets/9f573547-5149-493e-9a72-396f3cff29df" width="800" controls></video>
</div>
</details>

<details>
<summary><b>AI-Gradio: Multi-app workflow with browser, VS Code and terminal</b></summary>
<br>
<div align="center">
    <video src="https://github.com/user-attachments/assets/723a115d-1a07-4c8e-b517-88fbdf53ed0f" width="800" controls></video>
</div>
</details>

<details>
<summary><b>Notebook: Fix GitHub issue in Cursor</b></summary>
<br>
<div align="center">
    <video src="https://github.com/user-attachments/assets/f67f0107-a1e1-46dc-aa9f-0146eb077077" width="800" controls></video>
</div>
</details>

## Community

Join our [Discord community](https://discord.com/invite/mVnXXpdE85) to discuss ideas, get assistance, or share your demos!

## License

Cua is open-sourced under the MIT License - see the [LICENSE](LICENSE) file for details.

Microsoft's OmniParser, which is used in this project, is licensed under the Creative Commons Attribution 4.0 International License (CC-BY-4.0) - see the [OmniParser LICENSE](https://github.com/microsoft/OmniParser/blob/master/LICENSE) file for details.

## Contributing

We welcome contributions to CUA! Please refer to our [Contributing Guidelines](CONTRIBUTING.md) for details.

## Trademarks

Apple, macOS, and Apple Silicon are trademarks of Apple Inc. Ubuntu and Canonical are registered trademarks of Canonical Ltd. Microsoft is a registered trademark of Microsoft Corporation. This project is not affiliated with, endorsed by, or sponsored by Apple Inc., Canonical Ltd., or Microsoft Corporation.

## Stargazers

Thank you to all our supporters!

[![Stargazers over time](https://starchart.cc/trycua/cua.svg?variant=adaptive)](https://starchart.cc/trycua/cua)

## Contributors

<!-- ALL-CONTRIBUTORS-LIST:START - Do not remove or modify this section -->
<!-- prettier-ignore-start -->
<!-- markdownlint-disable -->
<table>
  <tbody>
    <tr>
      <td align="center" valign="top" width="14.28%"><a href="https://github.com/f-trycua"><img src="https://avatars.githubusercontent.com/u/195596869?v=4?s=100" width="100px;" alt="f-trycua"/><br /><sub><b>f-trycua</b></sub></a><br /><a href="#code-f-trycua" title="Code">💻</a></td>
      <td align="center" valign="top" width="14.28%"><a href="http://pepicrft.me"><img src="https://avatars.githubusercontent.com/u/663605?v=4?s=100" width="100px;" alt="Pedro Piñera Buendía"/><br /><sub><b>Pedro Piñera Buendía</b></sub></a><br /><a href="#code-pepicrft" title="Code">💻</a></td>
      <td align="center" valign="top" width="14.28%"><a href="https://iamit.in"><img src="https://avatars.githubusercontent.com/u/5647941?v=4?s=100" width="100px;" alt="Amit Kumar"/><br /><sub><b>Amit Kumar</b></sub></a><br /><a href="#code-aktech" title="Code">💻</a></td>
      <td align="center" valign="top" width="14.28%"><a href="https://productsway.com/"><img src="https://avatars.githubusercontent.com/u/870029?v=4?s=100" width="100px;" alt="Dung Duc Huynh (Kaka)"/><br /><sub><b>Dung Duc Huynh (Kaka)</b></sub></a><br /><a href="#code-jellydn" title="Code">💻</a></td>
      <td align="center" valign="top" width="14.28%"><a href="http://zaydkrunz.com"><img src="https://avatars.githubusercontent.com/u/70227235?v=4?s=100" width="100px;" alt="Zayd Krunz"/><br /><sub><b>Zayd Krunz</b></sub></a><br /><a href="#code-ShrootBuck" title="Code">💻</a></td>
      <td align="center" valign="top" width="14.28%"><a href="https://github.com/PrashantRaj18198"><img src="https://avatars.githubusercontent.com/u/23168997?v=4?s=100" width="100px;" alt="Prashant Raj"/><br /><sub><b>Prashant Raj</b></sub></a><br /><a href="#code-PrashantRaj18198" title="Code">💻</a></td>
      <td align="center" valign="top" width="14.28%"><a href="https://www.mobile.dev"><img src="https://avatars.githubusercontent.com/u/847683?v=4?s=100" width="100px;" alt="Leland Takamine"/><br /><sub><b>Leland Takamine</b></sub></a><br /><a href="#code-Leland-Takamine" title="Code">💻</a></td>
    </tr>
    <tr>
      <td align="center" valign="top" width="14.28%"><a href="https://github.com/ddupont808"><img src="https://avatars.githubusercontent.com/u/3820588?v=4?s=100" width="100px;" alt="ddupont"/><br /><sub><b>ddupont</b></sub></a><br /><a href="#code-ddupont808" title="Code">💻</a></td>
      <td align="center" valign="top" width="14.28%"><a href="https://github.com/Lizzard1123"><img src="https://avatars.githubusercontent.com/u/46036335?v=4?s=100" width="100px;" alt="Ethan Gutierrez"/><br /><sub><b>Ethan Gutierrez</b></sub></a><br /><a href="#code-Lizzard1123" title="Code">💻</a></td>
      <td align="center" valign="top" width="14.28%"><a href="https://ricterz.me"><img src="https://avatars.githubusercontent.com/u/5282759?v=4?s=100" width="100px;" alt="Ricter Zheng"/><br /><sub><b>Ricter Zheng</b></sub></a><br /><a href="#code-RicterZ" title="Code">💻</a></td>
      <td align="center" valign="top" width="14.28%"><a href="https://www.trytruffle.ai/"><img src="https://avatars.githubusercontent.com/u/50844303?v=4?s=100" width="100px;" alt="Rahul Karajgikar"/><br /><sub><b>Rahul Karajgikar</b></sub></a><br /><a href="#code-rahulkarajgikar" title="Code">💻</a></td>
      <td align="center" valign="top" width="14.28%"><a href="https://github.com/trospix"><img src="https://avatars.githubusercontent.com/u/81363696?v=4?s=100" width="100px;" alt="trospix"/><br /><sub><b>trospix</b></sub></a><br /><a href="#code-trospix" title="Code">💻</a></td>
      <td align="center" valign="top" width="14.28%"><a href="https://wavee.world/invitation/b96d00e6-b802-4a1b-8a66-2e3854a01ffd"><img src="https://avatars.githubusercontent.com/u/22633385?v=4?s=100" width="100px;" alt="Ikko Eltociear Ashimine"/><br /><sub><b>Ikko Eltociear Ashimine</b></sub></a><br /><a href="#code-eltociear" title="Code">💻</a></td>
      <td align="center" valign="top" width="14.28%"><a href="https://github.com/dp221125"><img src="https://avatars.githubusercontent.com/u/10572119?v=4?s=100" width="100px;" alt="한석호(MilKyo)"/><br /><sub><b>한석호(MilKyo)</b></sub></a><br /><a href="#code-dp221125" title="Code">💻</a></td>
    </tr>
    <tr>
      <td align="center" valign="top" width="14.28%"><a href="https://www.encona.com/"><img src="https://avatars.githubusercontent.com/u/891558?v=4?s=100" width="100px;" alt="Rahim Nathwani"/><br /><sub><b>Rahim Nathwani</b></sub></a><br /><a href="#code-rahimnathwani" title="Code">💻</a></td>
      <td align="center" valign="top" width="14.28%"><a href="https://mjspeck.github.io/"><img src="https://avatars.githubusercontent.com/u/20689127?v=4?s=100" width="100px;" alt="Matt Speck"/><br /><sub><b>Matt Speck</b></sub></a><br /><a href="#code-mjspeck" title="Code">💻</a></td>
      <td align="center" valign="top" width="14.28%"><a href="https://github.com/FinnBorge"><img src="https://avatars.githubusercontent.com/u/9272726?v=4?s=100" width="100px;" alt="FinnBorge"/><br /><sub><b>FinnBorge</b></sub></a><br /><a href="#code-FinnBorge" title="Code">💻</a></td>
    </tr>
  </tbody>
</table>

<!-- markdownlint-restore -->
<!-- prettier-ignore-end -->

<!-- ALL-CONTRIBUTORS-LIST:END --><|MERGE_RESOLUTION|>--- conflicted
+++ resolved
@@ -184,98 +184,6 @@
 await computer.interface.get_accessibility_tree() # Get accessibility tree
 ```
 
-<<<<<<< HEAD
-**Note:** If you choose this option, you'll need to manually start the Lume API service whenever needed by running `lume serve` in your terminal. This applies to Option 2 after completing step 1.
-
-For Lume usage instructions, refer to the [Lume documentation](./libs/lume/README.md).
-
-### Option 2: Full Computer-Use Agent Capabilities
-If you want to use AI agents with virtualized environments:
-
-1. Install the Lume CLI:
-   ```bash
-   /bin/bash -c "$(curl -fsSL https://raw.githubusercontent.com/trycua/cua/main/libs/lume/scripts/install.sh)"
-   ```
-
-2. Pull the latest macOS CUA image:
-   ```bash
-   lume pull macos-sequoia-cua:latest
-   ```
-
-3. Install the Python libraries:
-   ```bash
-   pip install cua-computer cua-agent[all]
-   ```
-
-4. Use the libraries in your Python code:
-   ```python
-   from computer import Computer
-   from agent import ComputerAgent, LLM, AgentLoop, LLMProvider
-
-   async with Computer(os_type="macos", display="1024x768") as macos_computer:
-     agent = ComputerAgent(
-         computer=macos_computer,
-         loop=AgentLoop.OPENAI, # or AgentLoop.UITARS, AgentLoop.OMNI, or AgentLoop.UITARS, or AgentLoop.ANTHROPIC
-         model=LLM(provider=LLMProvider.OPENAI) # or LLM(provider=LLMProvider.MLXVLM, name="mlx-community/UI-TARS-1.5-7B-4bit")
-     )
-
-     tasks = [
-         "Look for a repository named trycua/cua on GitHub.",
-     ]
-
-     for task in tasks:
-       async for result in agent.run(task):
-         print(result)
-   ```
-   
-   Explore the [Agent Notebook](./notebooks/) for a ready-to-run example.
-
-5. Optionally, you can use the Agent with a Gradio UI:
-
-   ```python
-   from utils import load_dotenv_files
-   load_dotenv_files()
-    
-   from agent.ui.gradio.app import create_gradio_ui
-   
-   app = create_gradio_ui()
-   app.launch(share=False)
-   ```
-
-### Option 3: Build from Source (Nightly)
-If you want to contribute to the project or need the latest nightly features:
-
-   ```bash
-   # Clone the repository
-   git clone https://github.com/trycua/cua.git
-   cd cua
-   
-   # Open the project in VSCode
-   code ./.vscode/py.code-workspace
-
-   # Build the project
-   ./scripts/build.sh
-   ```
-   
-   See our [Developer-Guide](./docs/Developer-Guide.md) for more information.
-
-## Monorepo Libraries
-
-| Library | Description | Installation | Version |
-|---------|-------------|--------------|---------|
-| [**Lume**](./libs/lume/README.md) | CLI for running macOS/Linux VMs with near-native performance using Apple's `Virtualization.Framework`. | [![Download](https://img.shields.io/badge/Download-333333?style=for-the-badge&logo=github&logoColor=white)](https://github.com/trycua/cua/releases/latest/download/lume.pkg.tar.gz) | [![GitHub release](https://img.shields.io/github/v/release/trycua/cua?color=333333)](https://github.com/trycua/cua/releases) |
-| [**Computer**](./libs/computer/README.md) | Computer-Use Interface (CUI) framework for interacting with macOS/Linux sandboxes | `pip install cua-computer` | [![PyPI](https://img.shields.io/pypi/v/cua-computer?color=333333)](https://pypi.org/project/cua-computer/) |
-| [**Agent**](./libs/agent/README.md) | Computer-Use Agent (CUA) framework for running agentic workflows in macOS/Linux dedicated sandboxes | `pip install cua-agent` | [![PyPI](https://img.shields.io/pypi/v/cua-agent?color=333333)](https://pypi.org/project/cua-agent/) |
-
-## Docs
-
-For the best onboarding experience with the packages in this monorepo, we recommend starting with the [Computer](./libs/computer/README.md) documentation to cover the core functionality of the Computer sandbox, then exploring the [Agent](./libs/agent/README.md) documentation to understand Cua's AI agent capabilities, and finally working through the Notebook examples.
-
-- [Lume](./libs/lume/README.md)
-- [Computer](./libs/computer/README.md)
-- [Agent](./libs/agent/README.md)
-- [Notebooks](./notebooks/)
-=======
 ## ComputerAgent Reference
 
 For complete examples, see [agent_examples.py](./examples/agent_examples.py) or [agent_nb.ipynb](./notebooks/agent_nb.ipynb)
@@ -304,7 +212,6 @@
     api_key="your-openrouter-api-key"
 )
 ```
->>>>>>> 132bfb54
 
 ## Demos
 
