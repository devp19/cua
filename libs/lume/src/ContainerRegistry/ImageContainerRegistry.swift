--- conflicted
+++ resolved
@@ -48,7 +48,7 @@
     private var progressLogger = ProgressLogger(threshold: 0.01)
     private var totalFiles: Int = 0
     private var completedFiles: Int = 0
-    
+
     // Download speed tracking
     private var startTime: Date = Date()
     private var lastUpdateTime: Date = Date()
@@ -56,7 +56,7 @@
     private var speedSamples: [Double] = []
     private var peakSpeed: Double = 0
     private var totalElapsedTime: TimeInterval = 0
-    
+
     func setTotal(_ total: Int64, files: Int) {
         totalBytes = total
         totalFiles = files
@@ -68,27 +68,27 @@
         downloadedBytes += bytes
         let now = Date()
         let elapsed = now.timeIntervalSince(lastUpdateTime)
-        
+
         // Only update stats and display progress if enough time has passed (at least 0.5 seconds)
         if elapsed >= 0.5 {
             let currentSpeed = Double(downloadedBytes - lastUpdateBytes) / elapsed
             speedSamples.append(currentSpeed)
-            
+
             // Cap samples array to prevent memory growth
             if speedSamples.count > 20 {
                 speedSamples.removeFirst(speedSamples.count - 20)
             }
-            
+
             // Update peak speed
             peakSpeed = max(peakSpeed, currentSpeed)
-            
+
             // Calculate average speed over the last few samples
             let recentAvgSpeed = calculateAverageSpeed()
-            
+
             // Calculate overall average
             let totalElapsed = now.timeIntervalSince(startTime)
             let overallAvgSpeed = totalElapsed > 0 ? Double(downloadedBytes) / totalElapsed : 0
-            
+
             let progress = Double(downloadedBytes) / Double(totalBytes)
             logSpeedProgress(
                 current: progress,
@@ -98,21 +98,21 @@
                 peakSpeed: peakSpeed,
                 context: "Downloading Image"
             )
-            
+
             // Update tracking variables
             lastUpdateTime = now
             lastUpdateBytes = downloadedBytes
             totalElapsedTime = totalElapsed
         }
     }
-    
+
     private func calculateAverageSpeed() -> Double {
         guard !speedSamples.isEmpty else { return 0 }
         // Use the most recent samples (up to last 5)
         let samples = speedSamples.suffix(min(5, speedSamples.count))
         return samples.reduce(0, +) / Double(samples.count)
     }
-    
+
     func getDownloadStats() -> DownloadStats {
         let avgSpeed = totalElapsedTime > 0 ? Double(downloadedBytes) / totalElapsedTime : 0
         return DownloadStats(
@@ -123,7 +123,7 @@
             peakSpeed: peakSpeed
         )
     }
-    
+
     private func logSpeedProgress(
         current: Double,
         currentSpeed: Double,
@@ -136,50 +136,52 @@
         let currentSpeedStr = formatByteSpeed(currentSpeed)
         let avgSpeedStr = formatByteSpeed(averageSpeed)
         let peakSpeedStr = formatByteSpeed(peakSpeed)
-        
+
         // Calculate ETA based on overall average speed
         let remainingBytes = totalBytes - downloadedBytes
         let etaSeconds = overallSpeed > 0 ? Double(remainingBytes) / overallSpeed : 0
         let etaStr = formatTimeRemaining(etaSeconds)
-        
+
         let progressBar = createProgressBar(progress: current)
-        
-        print("\r\(progressBar) \(progressPercent)% | Current: \(currentSpeedStr) | Avg: \(avgSpeedStr) | Peak: \(peakSpeedStr) | ETA: \(etaStr)     ", terminator: "")
+
+        print(
+            "\r\(progressBar) \(progressPercent)% | Current: \(currentSpeedStr) | Avg: \(avgSpeedStr) | Peak: \(peakSpeedStr) | ETA: \(etaStr)     ",
+            terminator: "")
         fflush(stdout)
     }
-    
+
     private func createProgressBar(progress: Double, width: Int = 20) -> String {
         let completedWidth = Int(progress * Double(width))
         let remainingWidth = width - completedWidth
-        
+
         let completed = String(repeating: "█", count: completedWidth)
         let remaining = String(repeating: "░", count: remainingWidth)
-        
+
         return "[\(completed)\(remaining)]"
     }
-    
+
     private func formatByteSpeed(_ bytesPerSecond: Double) -> String {
         let units = ["B/s", "KB/s", "MB/s", "GB/s"]
         var speed = bytesPerSecond
         var unitIndex = 0
-        
+
         while speed > 1024 && unitIndex < units.count - 1 {
             speed /= 1024
             unitIndex += 1
         }
-        
+
         return String(format: "%.1f %@", speed, units[unitIndex])
     }
-    
+
     private func formatTimeRemaining(_ seconds: Double) -> String {
         if seconds.isNaN || seconds.isInfinite || seconds <= 0 {
             return "calculating..."
         }
-        
+
         let hours = Int(seconds) / 3600
         let minutes = (Int(seconds) % 3600) / 60
         let secs = Int(seconds) % 60
-        
+
         if hours > 0 {
             return String(format: "%d:%02d:%02d", hours, minutes, secs)
         } else {
@@ -194,34 +196,34 @@
     let elapsedTime: TimeInterval
     let averageSpeed: Double
     let peakSpeed: Double
-    
+
     func formattedSummary() -> String {
         let bytesStr = ByteCountFormatter.string(fromByteCount: downloadedBytes, countStyle: .file)
         let avgSpeedStr = formatSpeed(averageSpeed)
         let peakSpeedStr = formatSpeed(peakSpeed)
         let timeStr = formatTime(elapsedTime)
-        
+
         return """
-        Download Statistics:
-        - Total downloaded: \(bytesStr)
-        - Elapsed time: \(timeStr)
-        - Average speed: \(avgSpeedStr)
-        - Peak speed: \(peakSpeedStr)
-        """
-    }
-    
+            Download Statistics:
+            - Total downloaded: \(bytesStr)
+            - Elapsed time: \(timeStr)
+            - Average speed: \(avgSpeedStr)
+            - Peak speed: \(peakSpeedStr)
+            """
+    }
+
     private func formatSpeed(_ bytesPerSecond: Double) -> String {
         let formatter = ByteCountFormatter()
         formatter.countStyle = .file
         let bytesStr = formatter.string(fromByteCount: Int64(bytesPerSecond))
         return "\(bytesStr)/s"
     }
-    
+
     private func formatTime(_ seconds: TimeInterval) -> String {
         let hours = Int(seconds) / 3600
         let minutes = (Int(seconds) % 3600) / 60
         let secs = Int(seconds) % 60
-        
+
         if hours > 0 {
             return String(format: "%d hours, %d minutes, %d seconds", hours, minutes, secs)
         } else if minutes > 0 {
@@ -526,16 +528,17 @@
             )
             var diskParts: [(Int, URL)] = []
             var totalParts = 0
-            
+
             // Adaptive concurrency based on system capabilities
             let memoryConstrained = determineIfMemoryConstrained()
             let networkQuality = determineNetworkQuality()
-            let maxConcurrentTasks = calculateOptimalConcurrency(memoryConstrained: memoryConstrained, networkQuality: networkQuality)
-            
+            let maxConcurrentTasks = calculateOptimalConcurrency(
+                memoryConstrained: memoryConstrained, networkQuality: networkQuality)
+
             Logger.info(
                 "Using adaptive download configuration: Concurrency=\(maxConcurrentTasks), Memory-optimized=\(memoryConstrained)"
             )
-            
+
             let counter = TaskCounter()
 
             try await withThrowingTaskGroup(of: Int64.self) { group in
@@ -711,80 +714,61 @@
                 if FileManager.default.fileExists(atPath: outputURL.path) {
                     try FileManager.default.removeItem(at: outputURL)
                 }
-                
+
                 // Calculate expected size from the manifest layers
                 let expectedTotalSize = UInt64(
-                    manifest.layers.filter { extractPartInfo(from: $0.mediaType) != nil }.reduce(0) { $0 + $1.size }
+                    manifest.layers.filter { extractPartInfo(from: $0.mediaType) != nil }.reduce(0)
+                    { $0 + $1.size }
                 )
                 Logger.info(
                     "Expected final size: \(ByteCountFormatter.string(fromByteCount: Int64(expectedTotalSize), countStyle: .file))"
                 )
-                
+
                 // Create sparse file of the required size
                 FileManager.default.createFile(atPath: outputURL.path, contents: nil)
                 let outputHandle = try FileHandle(forWritingTo: outputURL)
-                
+
                 // Set the file size without writing data (creates a sparse file)
                 try outputHandle.truncate(atOffset: expectedTotalSize)
-                
+
                 var reassemblyProgressLogger = ProgressLogger(threshold: 0.05)
                 var processedSize: UInt64 = 0
-                
+
                 // Process each part in order
                 for partNum in 1...totalParts {
                     guard let (_, partURL) = diskParts.first(where: { $0.0 == partNum }) else {
                         throw PullError.missingPart(partNum)
                     }
-                    
-                    Logger.info("Processing part \(partNum) of \(totalParts): \(partURL.lastPathComponent)")
-                    
+
+                    Logger.info(
+                        "Processing part \(partNum) of \(totalParts): \(partURL.lastPathComponent)")
+
                     // Get part file size
-                    let partAttributes = try FileManager.default.attributesOfItem(atPath: partURL.path)
+                    let partAttributes = try FileManager.default.attributesOfItem(
+                        atPath: partURL.path)
                     let partSize = partAttributes[.size] as? UInt64 ?? 0
-                    
+
                     // Calculate the offset in the final file (parts are sequential)
                     let partOffset = processedSize
-                    
+
                     // Open input file
                     let inputHandle = try FileHandle(forReadingFrom: partURL)
-<<<<<<< HEAD
                     defer {
                         try? inputHandle.close()
-                        // Don't delete the part file if we're in cache mode and the part is from cache
+                        // Don't delete the part file if it's from cache
                         if !partURL.path.contains(cacheDirectory.path) {
                             try? FileManager.default.removeItem(at: partURL)
                         }
                     }
 
-                    // On low memory systems, be more aggressive with releasing memory
-                    let memoryConstrained = determineIfMemoryConstrained()
-                    var chunksProcessed = 0
-
-                    while let data = try inputHandle.read(upToCount: getOptimalChunkSize()) {
-                        try autoreleasepool {
-                            try outputHandle.write(contentsOf: data)
-                            totalWritten += UInt64(data.count)
-
-                            // Only log progress every 5% to reduce log noise
-                            let progress: Double =
-                                Double(totalWritten) / Double(expectedTotalSize) * 100
-                            let roundedProgress = Int(progress / 5) * 5
-                            if roundedProgress != Int(
-                                (Double(totalWritten - UInt64(data.count))
-                                    / Double(expectedTotalSize) * 100)
-                                    / 5) * 5
-                            {
-                                Logger.info("Reassembling disk image: \(roundedProgress)%")
-=======
-                    defer { try? inputHandle.close() }
-                    
                     // Seek to the appropriate offset in output file
                     try outputHandle.seek(toOffset: partOffset)
-                    
+
                     // Copy data in chunks to avoid memory issues
-                    let chunkSize: UInt64 = determineIfMemoryConstrained() ? 256 * 1024 : 1024 * 1024 // Use smaller chunks (256KB-1MB)
+                    let chunkSize: UInt64 =
+                        determineIfMemoryConstrained() ? 256 * 1024 : 1024 * 1024  // Use smaller chunks (256KB-1MB)
                     var bytesWritten: UInt64 = 0
-                    
+
                     while bytesWritten < partSize {
                         // Use Foundation's autoreleasepool for proper memory management
                         Foundation.autoreleasepool {
@@ -793,42 +777,47 @@
                                 if !chunk.isEmpty {
                                     try? outputHandle.write(contentsOf: chunk)
                                     bytesWritten += UInt64(chunk.count)
-                                    
+
                                     // Update progress less frequently to reduce overhead
-                                    if bytesWritten % (chunkSize * 4) == 0 || bytesWritten == partSize {
-                                        let totalProgress = Double(processedSize + bytesWritten) / Double(expectedTotalSize)
-                                        reassemblyProgressLogger.logProgress(current: totalProgress, context: "Reassembling disk image")
+                                    if bytesWritten % (chunkSize * 4) == 0
+                                        || bytesWritten == partSize
+                                    {
+                                        let totalProgress =
+                                            Double(processedSize + bytesWritten)
+                                            / Double(expectedTotalSize)
+                                        reassemblyProgressLogger.logProgress(
+                                            current: totalProgress,
+                                            context: "Reassembling disk image")
                                     }
                                 }
->>>>>>> 7206a01d
                             }
-                            
+
                             // Add a small delay every few MB to allow memory cleanup
                             if bytesWritten % (chunkSize * 16) == 0 && bytesWritten > 0 {
+                                // Use Thread.sleep for now, but ideally this would use a non-blocking approach
+                                // that is appropriate for the context (sync/async)
                                 Thread.sleep(forTimeInterval: 0.01)
                             }
                         }
                     }
-                    
+
                     // Update processed size
                     processedSize += partSize
-                    
-                    // Delete part file if it's not from cache to save space immediately
-                    if noCache || !partURL.path.contains(cacheDirectory.path) {
-                        try? FileManager.default.removeItem(at: partURL)
-                    }
-                }
-                
+                }
+
                 // Finalize progress
-                reassemblyProgressLogger.logProgress(current: 1.0, context: "Reassembling disk image")
-                Logger.info("") // Newline after progress
-                
+                reassemblyProgressLogger.logProgress(
+                    current: 1.0, context: "Reassembling disk image")
+                Logger.info("")  // Newline after progress
+
                 // Close the output file
                 try outputHandle.synchronize()
                 try outputHandle.close()
-                
+
                 // Verify final size
-                let finalSize = (try? FileManager.default.attributesOfItem(atPath: outputURL.path)[.size] as? UInt64) ?? 0
+                let finalSize =
+                    (try? FileManager.default.attributesOfItem(atPath: outputURL.path)[.size]
+                        as? UInt64) ?? 0
                 Logger.info(
                     "Final disk image size: \(ByteCountFormatter.string(fromByteCount: Int64(finalSize), countStyle: .file))"
                 )
@@ -939,10 +928,13 @@
             if FileManager.default.fileExists(atPath: outputURL.path) {
                 try FileManager.default.removeItem(at: outputURL)
             }
-            
+
             // Calculate expected total size from the cached files
-            let expectedTotalSize: UInt64 = diskPartSources.reduce(UInt64(0)) { (acc: UInt64, element) -> UInt64 in
-                let fileSize = (try? FileManager.default.attributesOfItem(atPath: element.1.path)[.size] as? UInt64 ?? 0) ?? 0
+            let expectedTotalSize: UInt64 = diskPartSources.reduce(UInt64(0)) {
+                (acc: UInt64, element) -> UInt64 in
+                let fileSize =
+                    (try? FileManager.default.attributesOfItem(atPath: element.1.path)[.size]
+                        as? UInt64 ?? 0) ?? 0
                 return acc + fileSize
             }
             Logger.info(
@@ -952,39 +944,42 @@
             // Create sparse file of the required size
             FileManager.default.createFile(atPath: outputURL.path, contents: nil)
             let outputHandle = try FileHandle(forWritingTo: outputURL)
-            
+
             // Set the file size without writing data (creates a sparse file)
             try outputHandle.truncate(atOffset: expectedTotalSize)
-            
+
             var reassemblyProgressLogger = ProgressLogger(threshold: 0.05)
             var processedSize: UInt64 = 0
-            
+
             // Process each part in order
             for partNum in 1...totalParts {
                 guard let (_, sourceURL) = diskPartSources.first(where: { $0.0 == partNum }) else {
                     throw PullError.missingPart(partNum)
                 }
-                
-                Logger.info("Processing part \(partNum) of \(totalParts) from cache: \(sourceURL.lastPathComponent)")
-                
+
+                Logger.info(
+                    "Processing part \(partNum) of \(totalParts) from cache: \(sourceURL.lastPathComponent)"
+                )
+
                 // Get part file size
-                let partAttributes = try FileManager.default.attributesOfItem(atPath: sourceURL.path)
+                let partAttributes = try FileManager.default.attributesOfItem(
+                    atPath: sourceURL.path)
                 let partSize = partAttributes[.size] as? UInt64 ?? 0
-                
+
                 // Calculate the offset in the final file (parts are sequential)
                 let partOffset = processedSize
-                
+
                 // Open input file
                 let inputHandle = try FileHandle(forReadingFrom: sourceURL)
                 defer { try? inputHandle.close() }
-                
+
                 // Seek to the appropriate offset in output file
                 try outputHandle.seek(toOffset: partOffset)
-                
+
                 // Copy data in chunks to avoid memory issues
-                let chunkSize: UInt64 = determineIfMemoryConstrained() ? 256 * 1024 : 1024 * 1024 // Use smaller chunks (256KB-1MB)
+                let chunkSize: UInt64 = determineIfMemoryConstrained() ? 256 * 1024 : 1024 * 1024  // Use smaller chunks (256KB-1MB)
                 var bytesWritten: UInt64 = 0
-                
+
                 while bytesWritten < partSize {
                     // Use Foundation's autoreleasepool for proper memory management
                     Foundation.autoreleasepool {
@@ -993,36 +988,45 @@
                             if !chunk.isEmpty {
                                 try? outputHandle.write(contentsOf: chunk)
                                 bytesWritten += UInt64(chunk.count)
-                                
+
                                 // Update progress less frequently to reduce overhead
                                 if bytesWritten % (chunkSize * 4) == 0 || bytesWritten == partSize {
-                                    let totalProgress = Double(processedSize + bytesWritten) / Double(expectedTotalSize)
-                                    reassemblyProgressLogger.logProgress(current: totalProgress, context: "Reassembling disk image from cache")
+                                    let totalProgress =
+                                        Double(processedSize + bytesWritten)
+                                        / Double(expectedTotalSize)
+                                    reassemblyProgressLogger.logProgress(
+                                        current: totalProgress,
+                                        context: "Reassembling disk image from cache")
                                 }
                             }
                         }
-                        
+
                         // Add a small delay every few MB to allow memory cleanup
                         if bytesWritten % (chunkSize * 16) == 0 && bytesWritten > 0 {
+                            // Use Thread.sleep for now, but ideally this would use a non-blocking approach
+                            // that is appropriate for the context (sync/async)
                             Thread.sleep(forTimeInterval: 0.01)
                         }
                     }
                 }
-                
+
                 // Update processed size
                 processedSize += partSize
             }
-            
+
             // Finalize progress
-            reassemblyProgressLogger.logProgress(current: 1.0, context: "Reassembling disk image from cache")
-            Logger.info("") // Newline after progress
-            
+            reassemblyProgressLogger.logProgress(
+                current: 1.0, context: "Reassembling disk image from cache")
+            Logger.info("")  // Newline after progress
+
             // Close the output file
             try outputHandle.synchronize()
             try outputHandle.close()
-            
+
             // Verify final size
-            let finalSize = (try? FileManager.default.attributesOfItem(atPath: outputURL.path)[.size] as? UInt64) ?? 0
+            let finalSize =
+                (try? FileManager.default.attributesOfItem(atPath: outputURL.path)[.size] as? UInt64)
+                ?? 0
             Logger.info(
                 "Final disk image size from cache: \(ByteCountFormatter.string(fromByteCount: Int64(finalSize), countStyle: .file))"
             )
@@ -1033,7 +1037,8 @@
                 )
             }
 
-            Logger.info("Disk image reassembled successfully from cache using sparse file technique")
+            Logger.info(
+                "Disk image reassembled successfully from cache using sparse file technique")
         }
 
         Logger.info("Cache copy complete")
@@ -1098,12 +1103,12 @@
                 config.timeoutIntervalForRequest = 60
                 config.timeoutIntervalForResource = 3600
                 config.waitsForConnectivity = true
-                
+
                 // Performance optimizations
                 config.httpMaximumConnectionsPerHost = 6
                 config.httpShouldUsePipelining = true
                 config.requestCachePolicy = .reloadIgnoringLocalCacheData
-                
+
                 // Network service type optimization
                 if getTCPReceiveWindowSize() != nil {
                     // If we can get TCP window size, the system supports advanced networking
@@ -1133,7 +1138,7 @@
                     let jitter = Double.random(in: 0...1)
                     let delay = baseDelay + jitter
                     try await Task.sleep(nanoseconds: UInt64(delay * 1_000_000_000))
-                    
+
                     Logger.info("Retrying download (attempt \(attempt+1)/\(maxRetries)): \(digest)")
                 }
             }
@@ -1360,38 +1365,46 @@
         }
 
         // Define chunk size parameters
-        let safeMinimumChunkSize = 128 * 1024 // Reduced minimum for constrained systems
-        let defaultChunkSize = 512 * 1024     // Standard default / minimum for non-constrained
-        let constrainedCap = 512 * 1024     // Lower cap for constrained systems
-        let standardCap = 2 * 1024 * 1024     // Standard cap for non-constrained systems
+        let safeMinimumChunkSize = 128 * 1024  // Reduced minimum for constrained systems
+        let defaultChunkSize = 512 * 1024  // Standard default / minimum for non-constrained
+        let constrainedCap = 512 * 1024  // Lower cap for constrained systems
+        let standardCap = 2 * 1024 * 1024  // Standard cap for non-constrained systems
 
         // If we can't get memory info, return a reasonable default
         guard result == KERN_SUCCESS else {
-            Logger.info("Could not get VM statistics, using default chunk size: \(defaultChunkSize) bytes")
+            Logger.info(
+                "Could not get VM statistics, using default chunk size: \(defaultChunkSize) bytes")
             return defaultChunkSize
         }
 
         // Calculate free memory in bytes
-        let pageSize = 4096 // Use a constant page size assumption
+        let pageSize = 4096  // Use a constant page size assumption
         let freeMemory = UInt64(stats.free_count) * UInt64(pageSize)
-        let isConstrained = determineIfMemoryConstrained() // Check if generally constrained
+        let isConstrained = determineIfMemoryConstrained()  // Check if generally constrained
 
         // Extremely constrained (< 512MB free) -> use absolute minimum
-        if freeMemory < 536_870_912 { // 512MB
-            Logger.info("System extremely memory constrained (<512MB free), using minimum chunk size: \(safeMinimumChunkSize) bytes")
+        if freeMemory < 536_870_912 {  // 512MB
+            Logger.info(
+                "System extremely memory constrained (<512MB free), using minimum chunk size: \(safeMinimumChunkSize) bytes"
+            )
             return safeMinimumChunkSize
         }
 
         // Generally constrained -> use adaptive size with lower cap
         if isConstrained {
-            let adaptiveSize = min(max(Int(freeMemory / 1000), safeMinimumChunkSize), constrainedCap)
-            Logger.info("System memory constrained, using adaptive chunk size capped at \(constrainedCap) bytes: \(adaptiveSize) bytes")
+            let adaptiveSize = min(
+                max(Int(freeMemory / 1000), safeMinimumChunkSize), constrainedCap)
+            Logger.info(
+                "System memory constrained, using adaptive chunk size capped at \(constrainedCap) bytes: \(adaptiveSize) bytes"
+            )
             return adaptiveSize
         }
 
         // Not constrained -> use original adaptive logic with standard cap
         let adaptiveSize = min(max(Int(freeMemory / 1000), defaultChunkSize), standardCap)
-        Logger.info("System has sufficient memory, using adaptive chunk size capped at \(standardCap) bytes: \(adaptiveSize) bytes")
+        Logger.info(
+            "System has sufficient memory, using adaptive chunk size capped at \(standardCap) bytes: \(adaptiveSize) bytes"
+        )
         return adaptiveSize
     }
 
@@ -1426,39 +1439,42 @@
     private func determineNetworkQuality() -> Int {
         // Default quality is medium (3)
         var quality = 3
-        
+
         // A simple ping test to determine network quality
         let process = Process()
         process.executableURL = URL(fileURLWithPath: "/sbin/ping")
         process.arguments = ["-c", "3", "-q", self.registry]
-        
+
         let outputPipe = Pipe()
         process.standardOutput = outputPipe
         process.standardError = outputPipe
-        
+
         do {
             try process.run()
             process.waitUntilExit()
-            
+
             let outputData = try outputPipe.fileHandleForReading.readToEnd() ?? Data()
             if let output = String(data: outputData, encoding: .utf8) {
                 // Check for average ping time
-                if let avgTimeRange = output.range(of: "= [0-9.]+/([0-9.]+)/", options: .regularExpression) {
+                if let avgTimeRange = output.range(
+                    of: "= [0-9.]+/([0-9.]+)/", options: .regularExpression)
+                {
                     let avgSubstring = output[avgTimeRange]
                     if let avgString = avgSubstring.split(separator: "/").dropFirst().first,
-                       let avgTime = Double(avgString) {
-                        
+                        let avgTime = Double(avgString)
+                    {
+
                         // Classify network quality based on ping time
                         if avgTime < 50 {
-                            quality = 5 // Excellent
+                            quality = 5  // Excellent
                         } else if avgTime < 100 {
-                            quality = 4 // Good
+                            quality = 4  // Good
                         } else if avgTime < 200 {
-                            quality = 3 // Average
+                            quality = 3  // Average
                         } else if avgTime < 300 {
-                            quality = 2 // Poor
+                            quality = 2  // Poor
                         } else {
-                            quality = 1 // Very poor
+                            quality = 1  // Very poor
                         }
                     }
                 }
@@ -1467,55 +1483,57 @@
             // Default to medium if ping fails
             Logger.info("Failed to determine network quality, using default settings")
         }
-        
+
         return quality
     }
-    
+
     // Helper method to calculate optimal concurrency based on system capabilities
     private func calculateOptimalConcurrency(memoryConstrained: Bool, networkQuality: Int) -> Int {
         // Base concurrency based on network quality (1-5)
         let baseThreads = min(networkQuality * 2, 8)
-        
+
         if memoryConstrained {
             // Reduce concurrency for memory-constrained systems
             return max(2, baseThreads / 2)
         }
-        
+
         // Physical cores available on the system
         let cores = ProcessInfo.processInfo.processorCount
-        
+
         // Adaptive approach: 1-2 threads per core depending on network quality
         let threadsPerCore = (networkQuality >= 4) ? 2 : 1
         let systemBasedThreads = min(cores * threadsPerCore, 12)
-        
+
         // Take the larger of network-based and system-based concurrency
         return max(baseThreads, systemBasedThreads)
     }
-    
+
     // Helper to get optimal TCP window size
     private func getTCPReceiveWindowSize() -> Int? {
         // Try to query system TCP window size
         let process = Process()
         process.executableURL = URL(fileURLWithPath: "/usr/sbin/sysctl")
         process.arguments = ["net.inet.tcp.recvspace"]
-        
+
         let outputPipe = Pipe()
         process.standardOutput = outputPipe
-        
+
         do {
             try process.run()
             process.waitUntilExit()
-            
+
             let outputData = try outputPipe.fileHandleForReading.readToEnd() ?? Data()
             if let output = String(data: outputData, encoding: .utf8),
-               let valueStr = output.split(separator: ":").last?.trimmingCharacters(in: .whitespacesAndNewlines),
-               let value = Int(valueStr) {
+                let valueStr = output.split(separator: ":").last?.trimmingCharacters(
+                    in: .whitespacesAndNewlines),
+                let value = Int(valueStr)
+            {
                 return value
             }
         } catch {
             // Ignore errors, we'll use defaults
         }
-        
+
         return nil
     }
 }